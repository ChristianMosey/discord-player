--- conflicted
+++ resolved
@@ -1,10 +1,6 @@
 {
   "name": "discord-player",
-<<<<<<< HEAD
   "version": "5.0.0-dev",
-=======
-  "version": "4.1.3",
->>>>>>> b4fedb06
   "description": "Complete framework to facilitate music commands using discord.js",
   "main": "lib/index.js",
   "types": "lib/index.d.ts",
